--- conflicted
+++ resolved
@@ -101,13 +101,9 @@
 
         if self._v > 0:
             print('Cache location: {}'.format(self._cacher.get_fpath()))
-
-<<<<<<< HEAD
-=======
         if not self._reset:
             self.load_cache()
 
->>>>>>> d05bdaae
     def parameters(self):
         return super().parameters()
 
@@ -134,6 +130,8 @@
         self._cacher_params.save(self.hyperparams.hashable_str)
 
     def load_cache(self):
+        if self._v > 0:
+            print("Attempting cache load at {}".format(self._cacher.get_fpath()))
         data = self._cacher.tryload()
         if data is None:
             if self._v > 0:
